--- conflicted
+++ resolved
@@ -1,10 +1,6 @@
 #!/usr/bin/env python
 # -*- coding:utf-8 -*-
-<<<<<<< HEAD
 """Model definitions for the P4 and CNN-Transformer architectures."""
-=======
-"""Model definitions for the P4All and CNN-Transformer architectures."""
->>>>>>> f21e287b
 
 import torch.nn as nn
 
@@ -39,13 +35,8 @@
     return backbone
 
 
-<<<<<<< HEAD
 class P4Net(nn.Module):
     """Steerable P4 network that activates groups based on detected perturbations."""
-=======
-class P4AllNet(nn.Module):
-    """Steerable front-end that activates groups based on detected perturbations."""
->>>>>>> f21e287b
 
     def __init__(self, n_classes=100, fs=50e6, debug_first=False,
                  coef_scale=1.0, coef_gain=1.0, coef_cfo=1.0, coef_chirp=1.0):
@@ -140,12 +131,8 @@
 
 
 _FACTORY = {
-<<<<<<< HEAD
     'p4': P4Net,
     'p4all': P4Net,  # 兼容旧配置
-=======
-    'p4all': P4AllNet,
->>>>>>> f21e287b
     'cnn-transformer': CNNTransformer,
 }
 
@@ -154,11 +141,7 @@
     key = name.lower()
     if key not in _FACTORY:
         raise KeyError(f"Unknown model: {name}")
-<<<<<<< HEAD
     if key in ('p4', 'p4all'):
-=======
-    if key == 'p4all':
->>>>>>> f21e287b
         return _FACTORY[key](
             n_classes=num_classes,
             fs=fs,
@@ -304,4 +287,4 @@
     # baseline 不需要 debug_first；有群模型保留
     if name == 'PerturbAblationNet':
         return cls(n_classes=num_classes, fs=fs, use_blurpool=use_blurpool)
-    return cls(n_classes=num_classes, fs=fs, use_blurpool=use_blurpool, debug_first=debug_first, **kwargs)
+    return cls(n_classes=num_classes, fs=fs, use_blurpool=use_blurpool, debug_first=debug_first, **kwargs)