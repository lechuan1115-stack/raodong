--- conflicted
+++ resolved
@@ -1,581 +1,399 @@
-#!/usr/bin/env python
-# -*- coding:utf-8 -*-
-<<<<<<< HEAD
-import numpy as np
-from torch.utils.data import Dataset
-import h5py, os, json, os.path as osp
-
-try:
-    from scipy.io import loadmat
-except Exception:  # pragma: no cover - scipy 可能缺失
-    loadmat = None
-=======
-import numpy as np
-from torch.utils.data import Dataset
-import h5py, os, json, os.path as osp
-
-try:
-    from scipy.io import loadmat
-except Exception:  # pragma: no cover - scipy 可能缺失
-    loadmat = None
->>>>>>> 0de4a0af
-
-# 与 gconv 中顺序保持一致
-PERTURB_TAGS = ['CFO', 'SCALE', 'GAIN', 'SHIFT', 'CHIRP']
-
-def _check_path(p):
-    full = os.path.abspath(p)
-    print(f"[DATA] trying to read: {full}")
-    if not os.path.exists(full):
-        raise FileNotFoundError(full)
-    return full
-
-def _as_complex_NL(A):
-    A = np.array(A)
-    if np.iscomplexobj(A):
-        X = A if A.ndim == 2 else A.reshape(A.shape[0], -1)
-        return X.astype(np.complex64)
-
-    # 找到 size==2 的轴作为IQ通道轴
-    axis = [i for i, s in enumerate(A.shape) if s == 2]
-    if axis:
-        ch = axis[0]
-        Am = np.moveaxis(A, ch, 1)  # (...,2,...) -> axis=1
-        prefix = Am.shape[0]
-        suffix = int(np.prod(Am.shape[2:])) if Am.ndim > 2 else 1
-        A3 = Am.reshape(prefix, 2, suffix)  # [p,2,s]
-        if suffix >= prefix:
-            # [N,L,2] 情况
-            Ap = np.transpose(A3, (2, 0, 1))  # [N,L,2]
-            return (Ap[:, :, 0] + 1j * Ap[:, :, 1]).astype(np.complex64)
-        else:
-            # [L,2,s] 情况
-            return (A3[:, 0, :] + 1j * A3[:, 1, :]).astype(np.complex64)
-
-    # 常见几种排布
-    if A.ndim == 3 and A.shape[1] == 2:
-        return (A[:, 0, :] + 1j * A[:, 1, :]).astype(np.complex64)
-    if A.ndim == 3 and A.shape[2] == 2:
-        return (A[:, :, 0] + 1j * A[:, :, 1]).astype(np.complex64)
-    if A.ndim == 2 and A.shape[0] == 2:
-        return (A[0, :] + 1j * A[1, :])[None, :].astype(np.complex64)
-    if A.ndim == 2 and A.shape[1] == 2:
-        return (A[:, 0] + 1j * A[:, 1])[None, :].astype(np.complex64)
-    if A.ndim == 1:
-        return A.reshape(1, -1).astype(np.complex64)
-
-    raise RuntimeError(f"未识别 I/Q 格式, shape={A.shape}")
-
-def _complex_to_P4_input(X):
-    I = np.real(X).astype(np.float32)
-    Q = np.imag(X).astype(np.float32)
-    X4 = np.stack([I, Q], axis=1)   # [N,2,L]
-    return X4[:, :, None, :]        # [N,2,1,L]
-
-def _maybe_read_S(hf, N):
-    """
-    尝试读取扰动参数 S，返回形状[N,5]或None。
-    优先使用键 'S'（支持 (N,5) 或 (5,N) 自动转置）。
-    如果没有 S，再尝试从 'disturb_params' 解析（常见 -v7.3 cell/struct）。
-    """
-    # 1) 直接使用 'S'
-    if 'S' in hf.keys():
-        try:
-            S_raw = np.array(hf['S'])
-            # 自动转置 (5,N) -> (N,5)
-            if S_raw.ndim == 2:
-                if S_raw.shape == (N, 5):
-                    S = S_raw.astype(np.float32)
-                    print("[INFO] S loaded as (N,5)")
-                    return S
-                if S_raw.shape == (5, N):
-                    S = S_raw.T.astype(np.float32)
-                    print("[INFO] S transposed from (5,N) -> (N,5)")
-                    return S
-                # 其他情况，尝试靠维度自动修正
-                if S_raw.shape[0] == 5:
-                    S = S_raw.T.astype(np.float32)
-                    print("[INFO] S transposed by heuristics (first dim=5)")
-                    return S
-                if S_raw.shape[1] == 5:
-                    S = S_raw.astype(np.float32)
-                    print("[INFO] S accepted by heuristics (second dim=5)")
-                    return S
-            print(f"[WARN] S shape mismatch: {S_raw.shape} -> ignoring S")
-        except Exception as e:
-            print("[WARN] reading S failed:", e)
-
-    # 2) 尝试从 'disturb_params' 解析
-    if 'disturb_params' in hf.keys():
-        try:
-            dp = hf['disturb_params']
-            arr = np.array(dp, dtype=object)
-            if arr.ndim == 2:
-                arr = arr.reshape(-1)  # (1,N)->(N,)
-            cols = {k: np.full((N,), np.nan, np.float32) for k in PERTURB_TAGS}
-            for i in range(min(N, arr.size)):
-                item = arr[i]
-                # -v7.3 的结构体在 Python 侧经常不是 dict，实际解析较复杂；
-                # 这里保留占位，若以后需要，可按实际结构扩展。
-                # 当前数据已经有 S，所以通常不会走到这里。
-                _ = item  # 占位
-            S = np.stack([cols[k] for k in PERTURB_TAGS], axis=1).astype(np.float32)
-            print("[INFO] fallback S built from disturb_params (likely NaNs)")
-            return S
-        except Exception as e:
-            print("[WARN] disturb_params parse failed:", e)
-
-    return None
-
-<<<<<<< HEAD
-def _is_mat73(mat_path):
-    try:
-        with open(mat_path, 'rb') as fh:
-            header = fh.read(128)
-        return b'MATLAB 7.3 MAT-file' in header
-    except OSError:
-        return False
-
-
-def _load_mat_dict(mat_path):
-    if _is_mat73(mat_path):
-        print("[INFO] detected MATLAB v7.3 MAT-file, routing to HDF5 loader")
-        return None
-    if loadmat is None:
-        raise ImportError("scipy.io.loadmat 未安装，无法读取 .mat 数据")
-    kwargs = dict(struct_as_record=False, squeeze_me=True)
-    try:
-        mdict = loadmat(mat_path, **kwargs, simplify_cells=True)
-    except TypeError:
-        mdict = loadmat(mat_path, **kwargs)
-    return {k: v for k, v in mdict.items() if not k.startswith('__')}
-
-
-def _mat_coerce_numeric(obj):
-    if obj is None:
-        return None
-    if isinstance(obj, np.ndarray):
-        if obj.dtype == np.object_:
-            flat = [
-                _mat_coerce_numeric(item)
-                for item in obj.reshape(-1)
-            ]
-            if len(flat) == 0:
-                return np.array([])
-            if all(isinstance(v, np.ndarray) and v.shape == flat[0].shape for v in flat):
-                return np.stack(flat, axis=0)
-            try:
-                return np.array(flat)
-            except Exception:
-                return np.array(flat, dtype=object)
-        return obj
-    if np.isscalar(obj):
-        return np.array(obj)
-    if hasattr(obj, '_fieldnames'):
-        d = {name: _mat_coerce_numeric(getattr(obj, name)) for name in obj._fieldnames}
-        # 常见 real/imag 拆分
-        if {'real', 'imag'}.issubset(d.keys()):
-            return d['real'] + 1j * d['imag']
-        return d
-    if isinstance(obj, (list, tuple)):
-        flat = [_mat_coerce_numeric(v) for v in obj]
-        try:
-            return np.stack(flat, axis=0)
-        except Exception:
-            return np.array(flat, dtype=object)
-    try:
-        return np.array(obj)
-    except Exception:
-        return None
-
-
-def _mat_pick(mdict, candidates):
-    if mdict is None:
-        return None
-    for key in candidates:
-        if key in mdict:
-            return _mat_coerce_numeric(mdict[key])
-    return None
-
-
-def load_h5_with_perturb(h5_path, for_p4=True, shuffle=True, seed=42):
-    h5_path = _check_path(h5_path)
-    with h5py.File(h5_path, 'r') as hf:
-        keys = list(hf.keys())
-        print(json.dumps({"keys": list(keys)}, ensure_ascii=False))
-=======
-def _is_mat73(mat_path):
-    try:
-        with open(mat_path, 'rb') as fh:
-            header = fh.read(128)
-        return b'MATLAB 7.3 MAT-file' in header
-    except OSError:
-        return False
-
-
-def _load_mat_dict(mat_path):
-    if _is_mat73(mat_path):
-        print("[INFO] detected MATLAB v7.3 MAT-file, routing to HDF5 loader")
-        return None
-    if loadmat is None:
-        raise ImportError("scipy.io.loadmat 未安装，无法读取 .mat 数据")
-    kwargs = dict(struct_as_record=False, squeeze_me=True)
-    try:
-        mdict = loadmat(mat_path, **kwargs, simplify_cells=True)
-    except TypeError:
-        mdict = loadmat(mat_path, **kwargs)
-    return {k: v for k, v in mdict.items() if not k.startswith('__')}
-
-
-def _mat_coerce_numeric(obj):
-    if obj is None:
-        return None
-    if isinstance(obj, np.ndarray):
-        if obj.dtype == np.object_:
-            flat = [
-                _mat_coerce_numeric(item)
-                for item in obj.reshape(-1)
-            ]
-            if len(flat) == 0:
-                return np.array([])
-            if all(isinstance(v, np.ndarray) and v.shape == flat[0].shape for v in flat):
-                return np.stack(flat, axis=0)
-            try:
-                return np.array(flat)
-            except Exception:
-                return np.array(flat, dtype=object)
-        return obj
-    if np.isscalar(obj):
-        return np.array(obj)
-    if hasattr(obj, '_fieldnames'):
-        d = {name: _mat_coerce_numeric(getattr(obj, name)) for name in obj._fieldnames}
-        # 常见 real/imag 拆分
-        if {'real', 'imag'}.issubset(d.keys()):
-            return d['real'] + 1j * d['imag']
-        return d
-    if isinstance(obj, (list, tuple)):
-        flat = [_mat_coerce_numeric(v) for v in obj]
-        try:
-            return np.stack(flat, axis=0)
-        except Exception:
-            return np.array(flat, dtype=object)
-    try:
-        return np.array(obj)
-    except Exception:
-        return None
-
-
-def _mat_pick(mdict, candidates):
-    if mdict is None:
-        return None
-    for key in candidates:
-        if key in mdict:
-            return _mat_coerce_numeric(mdict[key])
-    return None
-
-
-def load_h5_with_perturb(h5_path, for_p4=True, shuffle=True, seed=42):
-    h5_path = _check_path(h5_path)
-    with h5py.File(h5_path, 'r') as hf:
-        keys = list(hf.keys())
-        print(json.dumps({"keys": list(keys)}, ensure_ascii=False))
->>>>>>> 0de4a0af
-
-        # ---- IQ 数据字段 ----
-        iq_key = None
-        for k in ['train', 'data', 'IQ', 'iq', 'iq_data', 'signal', 'x', 'data_iq', 'test']:
-            if k in hf.keys():
-                iq_key = k
-                break
-        if iq_key is None:
-            # 回退：第一个 dataset
-            for k in keys:
-                if isinstance(hf[k], h5py.Dataset):
-                    iq_key = k
-                    break
-        if iq_key is None:
-            raise RuntimeError("无法找到 I/Q 字段")
-        A = np.array(hf[iq_key])
-
-        # ---- Y 标签（可选）----
-        Y = None
-        for k in ['trainlabel', 'testlabel', 'label', 'y', 'labels']:
-            if k in hf.keys():
-                try:
-                    Y = np.array(hf[k]).squeeze()
-                except Exception:
-                    pass
-                break
-
-        # ---- 采样率 fs ----
-        fs = 50e6
-        for k in ['fs', 'Fs', 'FS', 'sample_rate', 'samp_rate', 'sampling_rate', 'sampling_frequency']:
-            if k in hf.keys():
-                try:
-                    fs = float(np.array(hf[k]).squeeze())
-                    break
-                except Exception:
-                    pass
-
-        # ---- Z （是否激活的 one-hot/0-1）----
-        Z = np.array(hf['Z']).astype(np.float32) if 'Z' in hf.keys() else None
-
-        # ---- S （扰动参数）----
-        N_guess = A.shape[0] if A is not None else (Z.shape[0] if Z is not None else None)
-        S = _maybe_read_S(hf, N_guess) if N_guess is not None else None
-
-    # ---- 统一为 [N,L] 复数数组，并转换成 P4 输入 ----
-    Xc = _as_complex_NL(A)
-    if Xc.ndim == 1:
-        Xc = Xc[None, :]
-    N, L = Xc.shape
-
-    X = _complex_to_P4_input(Xc) if for_p4 else np.stack(
-        [np.real(Xc).astype(np.float32), np.imag(Xc).astype(np.float32)], axis=1
-    )
-
-    # ---- Y 对齐 ----
-    if Y is not None:
-        Y = np.array(Y).squeeze().astype(np.float32)
-        if Y.shape == ():
-            Y = np.repeat(Y, N)
-    else:
-        Y = np.zeros((N,), dtype=np.float32)
-
-    # ---- Z/S 对齐到 N ----
-    def _fix2(a, name):
-        if a is None:
-            return None
-        a = np.asarray(a)
-        if a.ndim == 2 and a.shape[0] == N:
-            return a.astype(np.float32)
-        if a.ndim == 2 and a.shape[1] == N:
-            return a.T.astype(np.float32)
-        print(f"[WARN] {name} shape mismatch -> ignoring {name}")
-        return None
-
-    Z = _fix2(Z, 'Z')
-    S = _fix2(S, 'S')
-
-    # ---- 可选 shuffle 保持配对 ----
-    idx = np.arange(N)
-    if shuffle:
-        rng = np.random.RandomState(seed)
-        rng.shuffle(idx)
-    X = X[idx]
-    Y = Y[idx]
-    if Z is not None:
-        Z = Z[idx]
-    if S is not None:
-        S = S[idx]
-
-    print(json.dumps({
-        "summary": f"X{X.shape}, Y{Y.shape}, Z{None if Z is None else Z.shape}, "
-                   f"S{None if S is None else S.shape}, fs={fs}"
-    }, ensure_ascii=False))
-    return X.astype(np.float32), Y.astype(np.float32), Z, S, float(fs)
-
-
-def load_mat_with_perturb(mat_path, for_p4=True, shuffle=True, seed=42):
-    mat_path = _check_path(mat_path)
-    mdict = _load_mat_dict(mat_path)
-    if mdict is None:
-        # MATLAB v7.3 -> 直接当做 HDF5 读取
-        return load_h5_with_perturb(mat_path, for_p4=for_p4, shuffle=shuffle, seed=seed)
-    print(json.dumps({"keys": sorted(mdict.keys())}, ensure_ascii=False))
-
-    A = _mat_pick(mdict, ['train', 'data', 'IQ', 'iq', 'iq_data', 'signal', 'x', 'data_iq', 'test'])
-    if isinstance(A, dict):
-        raise RuntimeError("无法从 .mat 结构中解析 I/Q 数据，请检查字段命名")
-    if A is None:
-        raise RuntimeError("无法在 .mat 文件中找到 I/Q 数据字段")
-
-    Y = _mat_pick(mdict, ['trainlabel', 'testlabel', 'label', 'y', 'labels'])
-    if isinstance(Y, dict):
-        Y = None
-
-    fs_raw = _mat_pick(mdict, ['fs', 'Fs', 'FS', 'sample_rate', 'samp_rate', 'sampling_rate', 'sampling_frequency'])
-    try:
-        fs = float(np.array(fs_raw).squeeze()) if fs_raw is not None else 50e6
-    except Exception:
-        fs = 50e6
-
-    Z = _mat_pick(mdict, ['Z'])
-    if isinstance(Z, dict):
-        Z = None
-
-    S = _mat_pick(mdict, ['S', 'disturb_params'])
-    if isinstance(S, dict):
-        S = None
-
-    Xc = _as_complex_NL(A)
-    if Xc.ndim == 1:
-        Xc = Xc[None, :]
-    N, _ = Xc.shape
-
-    X = _complex_to_P4_input(Xc) if for_p4 else np.stack(
-        [np.real(Xc).astype(np.float32), np.imag(Xc).astype(np.float32)], axis=1
-    )
-
-    if Y is not None:
-        Y = np.array(Y).squeeze().astype(np.float32)
-        if Y.shape == ():
-            Y = np.repeat(Y, N)
-    else:
-        Y = np.zeros((N,), dtype=np.float32)
-
-    def _fix2(a, name):
-        if a is None:
-            return None
-        a = np.asarray(a)
-        if a.ndim == 2 and a.shape[0] == N:
-            return a.astype(np.float32)
-        if a.ndim == 2 and a.shape[1] == N:
-            return a.T.astype(np.float32)
-        print(f"[WARN] {name} shape mismatch -> ignoring {name}")
-        return None
-
-    Z = _fix2(Z, 'Z')
-    S = _fix2(S, 'S')
-
-    idx = np.arange(N)
-    if shuffle:
-        rng = np.random.RandomState(seed)
-        rng.shuffle(idx)
-    X = X[idx]
-    Y = Y[idx]
-    if Z is not None:
-        Z = Z[idx]
-    if S is not None:
-        S = S[idx]
-
-    print(json.dumps({
-        "summary": f"X{X.shape}, Y{Y.shape}, Z{None if Z is None else Z.shape}, "
-                   f"S{None if S is None else S.shape}, fs={fs}"
-    }, ensure_ascii=False))
-    return X.astype(np.float32), Y.astype(np.float32), Z, S, float(fs)
-
-
-def load_data_with_perturb(path, for_p4=True, shuffle=True, seed=42):
-    ext = osp.splitext(path)[1].lower()
-    if ext == '.mat':
-        return load_mat_with_perturb(path, for_p4=for_p4, shuffle=shuffle, seed=seed)
-    return load_h5_with_perturb(path, for_p4=for_p4, shuffle=shuffle, seed=seed)
-
-<<<<<<< HEAD
-class SignalDatasetWithPerturb(Dataset):
-    def __init__(self, data_path, for_p4=True, transform=None, shuffle=True, seed=42):
-        X, Y, Z, S, fs = load_data_with_perturb(data_path, for_p4=for_p4, shuffle=shuffle, seed=seed)
-=======
-
-def load_mat_with_perturb(mat_path, for_p4=True, shuffle=True, seed=42):
-    mat_path = _check_path(mat_path)
-    mdict = _load_mat_dict(mat_path)
-    if mdict is None:
-        # MATLAB v7.3 -> 直接当做 HDF5 读取
-        return load_h5_with_perturb(mat_path, for_p4=for_p4, shuffle=shuffle, seed=seed)
-    print(json.dumps({"keys": sorted(mdict.keys())}, ensure_ascii=False))
-
-    A = _mat_pick(mdict, ['train', 'data', 'IQ', 'iq', 'iq_data', 'signal', 'x', 'data_iq', 'test'])
-    if isinstance(A, dict):
-        raise RuntimeError("无法从 .mat 结构中解析 I/Q 数据，请检查字段命名")
-    if A is None:
-        raise RuntimeError("无法在 .mat 文件中找到 I/Q 数据字段")
-
-    Y = _mat_pick(mdict, ['trainlabel', 'testlabel', 'label', 'y', 'labels'])
-    if isinstance(Y, dict):
-        Y = None
-
-    fs_raw = _mat_pick(mdict, ['fs', 'Fs', 'FS', 'sample_rate', 'samp_rate', 'sampling_rate', 'sampling_frequency'])
-    try:
-        fs = float(np.array(fs_raw).squeeze()) if fs_raw is not None else 50e6
-    except Exception:
-        fs = 50e6
-
-    Z = _mat_pick(mdict, ['Z'])
-    if isinstance(Z, dict):
-        Z = None
-
-    S = _mat_pick(mdict, ['S', 'disturb_params'])
-    if isinstance(S, dict):
-        S = None
-
-    Xc = _as_complex_NL(A)
-    if Xc.ndim == 1:
-        Xc = Xc[None, :]
-    N, _ = Xc.shape
-
-    X = _complex_to_P4_input(Xc) if for_p4 else np.stack(
-        [np.real(Xc).astype(np.float32), np.imag(Xc).astype(np.float32)], axis=1
-    )
-
-    if Y is not None:
-        Y = np.array(Y).squeeze().astype(np.float32)
-        if Y.shape == ():
-            Y = np.repeat(Y, N)
-    else:
-        Y = np.zeros((N,), dtype=np.float32)
-
-    def _fix2(a, name):
-        if a is None:
-            return None
-        a = np.asarray(a)
-        if a.ndim == 2 and a.shape[0] == N:
-            return a.astype(np.float32)
-        if a.ndim == 2 and a.shape[1] == N:
-            return a.T.astype(np.float32)
-        print(f"[WARN] {name} shape mismatch -> ignoring {name}")
-        return None
-
-    Z = _fix2(Z, 'Z')
-    S = _fix2(S, 'S')
-
-    idx = np.arange(N)
-    if shuffle:
-        rng = np.random.RandomState(seed)
-        rng.shuffle(idx)
-    X = X[idx]
-    Y = Y[idx]
-    if Z is not None:
-        Z = Z[idx]
-    if S is not None:
-        S = S[idx]
-
-    print(json.dumps({
-        "summary": f"X{X.shape}, Y{Y.shape}, Z{None if Z is None else Z.shape}, "
-                   f"S{None if S is None else S.shape}, fs={fs}"
-    }, ensure_ascii=False))
-    return X.astype(np.float32), Y.astype(np.float32), Z, S, float(fs)
-
-
-def load_data_with_perturb(path, for_p4=True, shuffle=True, seed=42):
-    ext = osp.splitext(path)[1].lower()
-    if ext == '.mat':
-        return load_mat_with_perturb(path, for_p4=for_p4, shuffle=shuffle, seed=seed)
-    return load_h5_with_perturb(path, for_p4=for_p4, shuffle=shuffle, seed=seed)
-
-class SignalDatasetWithPerturb(Dataset):
-    def __init__(self, data_path, for_p4=True, transform=None, shuffle=True, seed=42):
-        X, Y, Z, S, fs = load_data_with_perturb(data_path, for_p4=for_p4, shuffle=shuffle, seed=seed)
->>>>>>> 0de4a0af
-        self.X, self.Y, self.Z, self.S, self.fs = X, Y, Z, S, fs
-        self.transform = transform
-
-    def __getitem__(self, i):
-        x = self.X[i]
-        y = self.Y[i]
-        if self.Z is None:
-            return x, y
-        z = self.Z[i]
-        if self.S is not None:
-            s = self.S[i]
-        else:
-            s = np.full((len(PERTURB_TAGS),), np.nan, np.float32)
-        return x, y, z, s
-
-    def __len__(self):
-        return len(self.X)
-
-class SignalDataset1(SignalDatasetWithPerturb):
-    def __init__(self, p, transform=None, shuffle=True, seed=42):
-        super().__init__(p, for_p4=True, transform=transform, shuffle=shuffle, seed=seed)
+#!/usr/bin/env python
+# -*- coding:utf-8 -*-
+import numpy as np
+from torch.utils.data import Dataset
+import h5py, os, json, os.path as osp
+
+try:
+    from scipy.io import loadmat
+except Exception:  # pragma: no cover - scipy 可能缺失
+    loadmat = None
+
+# 与 gconv 中顺序保持一致
+PERTURB_TAGS = ['CFO', 'SCALE', 'GAIN', 'SHIFT', 'CHIRP']
+
+def _check_path(p):
+    full = os.path.abspath(p)
+    print(f"[DATA] trying to read: {full}")
+    if not os.path.exists(full):
+        raise FileNotFoundError(full)
+    return full
+
+def _as_complex_NL(A):
+    A = np.array(A)
+    if np.iscomplexobj(A):
+        X = A if A.ndim == 2 else A.reshape(A.shape[0], -1)
+        return X.astype(np.complex64)
+
+    # 找到 size==2 的轴作为IQ通道轴
+    axis = [i for i, s in enumerate(A.shape) if s == 2]
+    if axis:
+        ch = axis[0]
+        Am = np.moveaxis(A, ch, 1)  # (...,2,...) -> axis=1
+        prefix = Am.shape[0]
+        suffix = int(np.prod(Am.shape[2:])) if Am.ndim > 2 else 1
+        A3 = Am.reshape(prefix, 2, suffix)  # [p,2,s]
+        if suffix >= prefix:
+            # [N,L,2] 情况
+            Ap = np.transpose(A3, (2, 0, 1))  # [N,L,2]
+            return (Ap[:, :, 0] + 1j * Ap[:, :, 1]).astype(np.complex64)
+        else:
+            # [L,2,s] 情况
+            return (A3[:, 0, :] + 1j * A3[:, 1, :]).astype(np.complex64)
+
+    # 常见几种排布
+    if A.ndim == 3 and A.shape[1] == 2:
+        return (A[:, 0, :] + 1j * A[:, 1, :]).astype(np.complex64)
+    if A.ndim == 3 and A.shape[2] == 2:
+        return (A[:, :, 0] + 1j * A[:, :, 1]).astype(np.complex64)
+    if A.ndim == 2 and A.shape[0] == 2:
+        return (A[0, :] + 1j * A[1, :])[None, :].astype(np.complex64)
+    if A.ndim == 2 and A.shape[1] == 2:
+        return (A[:, 0] + 1j * A[:, 1])[None, :].astype(np.complex64)
+    if A.ndim == 1:
+        return A.reshape(1, -1).astype(np.complex64)
+
+    raise RuntimeError(f"未识别 I/Q 格式, shape={A.shape}")
+
+def _complex_to_P4_input(X):
+    I = np.real(X).astype(np.float32)
+    Q = np.imag(X).astype(np.float32)
+    X4 = np.stack([I, Q], axis=1)   # [N,2,L]
+    return X4[:, :, None, :]        # [N,2,1,L]
+
+def _maybe_read_S(hf, N):
+    """
+    尝试读取扰动参数 S，返回形状[N,5]或None。
+    优先使用键 'S'（支持 (N,5) 或 (5,N) 自动转置）。
+    如果没有 S，再尝试从 'disturb_params' 解析（常见 -v7.3 cell/struct）。
+    """
+    # 1) 直接使用 'S'
+    if 'S' in hf.keys():
+        try:
+            S_raw = np.array(hf['S'])
+            # 自动转置 (5,N) -> (N,5)
+            if S_raw.ndim == 2:
+                if S_raw.shape == (N, 5):
+                    S = S_raw.astype(np.float32)
+                    print("[INFO] S loaded as (N,5)")
+                    return S
+                if S_raw.shape == (5, N):
+                    S = S_raw.T.astype(np.float32)
+                    print("[INFO] S transposed from (5,N) -> (N,5)")
+                    return S
+                # 其他情况，尝试靠维度自动修正
+                if S_raw.shape[0] == 5:
+                    S = S_raw.T.astype(np.float32)
+                    print("[INFO] S transposed by heuristics (first dim=5)")
+                    return S
+                if S_raw.shape[1] == 5:
+                    S = S_raw.astype(np.float32)
+                    print("[INFO] S accepted by heuristics (second dim=5)")
+                    return S
+            print(f"[WARN] S shape mismatch: {S_raw.shape} -> ignoring S")
+        except Exception as e:
+            print("[WARN] reading S failed:", e)
+
+    # 2) 尝试从 'disturb_params' 解析
+    if 'disturb_params' in hf.keys():
+        try:
+            dp = hf['disturb_params']
+            arr = np.array(dp, dtype=object)
+            if arr.ndim == 2:
+                arr = arr.reshape(-1)  # (1,N)->(N,)
+            cols = {k: np.full((N,), np.nan, np.float32) for k in PERTURB_TAGS}
+            for i in range(min(N, arr.size)):
+                item = arr[i]
+                # -v7.3 的结构体在 Python 侧经常不是 dict，实际解析较复杂；
+                # 这里保留占位，若以后需要，可按实际结构扩展。
+                # 当前数据已经有 S，所以通常不会走到这里。
+                _ = item  # 占位
+            S = np.stack([cols[k] for k in PERTURB_TAGS], axis=1).astype(np.float32)
+            print("[INFO] fallback S built from disturb_params (likely NaNs)")
+            return S
+        except Exception as e:
+            print("[WARN] disturb_params parse failed:", e)
+
+    return None
+
+def _is_mat73(mat_path):
+    try:
+        with open(mat_path, 'rb') as fh:
+            header = fh.read(128)
+        return b'MATLAB 7.3 MAT-file' in header
+    except OSError:
+        return False
+
+
+def _load_mat_dict(mat_path):
+    if _is_mat73(mat_path):
+        print("[INFO] detected MATLAB v7.3 MAT-file, routing to HDF5 loader")
+        return None
+    if loadmat is None:
+        raise ImportError("scipy.io.loadmat 未安装，无法读取 .mat 数据")
+    kwargs = dict(struct_as_record=False, squeeze_me=True)
+    try:
+        mdict = loadmat(mat_path, **kwargs, simplify_cells=True)
+    except TypeError:
+        mdict = loadmat(mat_path, **kwargs)
+    return {k: v for k, v in mdict.items() if not k.startswith('__')}
+
+
+def _mat_coerce_numeric(obj):
+    if obj is None:
+        return None
+    if isinstance(obj, np.ndarray):
+        if obj.dtype == np.object_:
+            flat = [
+                _mat_coerce_numeric(item)
+                for item in obj.reshape(-1)
+            ]
+            if len(flat) == 0:
+                return np.array([])
+            if all(isinstance(v, np.ndarray) and v.shape == flat[0].shape for v in flat):
+                return np.stack(flat, axis=0)
+            try:
+                return np.array(flat)
+            except Exception:
+                return np.array(flat, dtype=object)
+        return obj
+    if np.isscalar(obj):
+        return np.array(obj)
+    if hasattr(obj, '_fieldnames'):
+        d = {name: _mat_coerce_numeric(getattr(obj, name)) for name in obj._fieldnames}
+        # 常见 real/imag 拆分
+        if {'real', 'imag'}.issubset(d.keys()):
+            return d['real'] + 1j * d['imag']
+        return d
+    if isinstance(obj, (list, tuple)):
+        flat = [_mat_coerce_numeric(v) for v in obj]
+        try:
+            return np.stack(flat, axis=0)
+        except Exception:
+            return np.array(flat, dtype=object)
+    try:
+        return np.array(obj)
+    except Exception:
+        return None
+
+
+def _mat_pick(mdict, candidates):
+    if mdict is None:
+        return None
+    for key in candidates:
+        if key in mdict:
+            return _mat_coerce_numeric(mdict[key])
+    return None
+
+
+def load_h5_with_perturb(h5_path, for_p4=True, shuffle=True, seed=42):
+    h5_path = _check_path(h5_path)
+    with h5py.File(h5_path, 'r') as hf:
+        keys = list(hf.keys())
+        print(json.dumps({"keys": list(keys)}, ensure_ascii=False))
+
+        # ---- IQ 数据字段 ----
+        iq_key = None
+        for k in ['train', 'data', 'IQ', 'iq', 'iq_data', 'signal', 'x', 'data_iq', 'test']:
+            if k in hf.keys():
+                iq_key = k
+                break
+        if iq_key is None:
+            # 回退：第一个 dataset
+            for k in keys:
+                if isinstance(hf[k], h5py.Dataset):
+                    iq_key = k
+                    break
+        if iq_key is None:
+            raise RuntimeError("无法找到 I/Q 字段")
+        A = np.array(hf[iq_key])
+
+        # ---- Y 标签（可选）----
+        Y = None
+        for k in ['trainlabel', 'testlabel', 'label', 'y', 'labels']:
+            if k in hf.keys():
+                try:
+                    Y = np.array(hf[k]).squeeze()
+                except Exception:
+                    pass
+                break
+
+        # ---- 采样率 fs ----
+        fs = 50e6
+        for k in ['fs', 'Fs', 'FS', 'sample_rate', 'samp_rate', 'sampling_rate', 'sampling_frequency']:
+            if k in hf.keys():
+                try:
+                    fs = float(np.array(hf[k]).squeeze())
+                    break
+                except Exception:
+                    pass
+
+        # ---- Z （是否激活的 one-hot/0-1）----
+        Z = np.array(hf['Z']).astype(np.float32) if 'Z' in hf.keys() else None
+
+        # ---- S （扰动参数）----
+        N_guess = A.shape[0] if A is not None else (Z.shape[0] if Z is not None else None)
+        S = _maybe_read_S(hf, N_guess) if N_guess is not None else None
+
+    # ---- 统一为 [N,L] 复数数组，并转换成 P4 输入 ----
+    Xc = _as_complex_NL(A)
+    if Xc.ndim == 1:
+        Xc = Xc[None, :]
+    N, L = Xc.shape
+
+    X = _complex_to_P4_input(Xc) if for_p4 else np.stack(
+        [np.real(Xc).astype(np.float32), np.imag(Xc).astype(np.float32)], axis=1
+    )
+
+    # ---- Y 对齐 ----
+    if Y is not None:
+        Y = np.array(Y).squeeze().astype(np.float32)
+        if Y.shape == ():
+            Y = np.repeat(Y, N)
+    else:
+        Y = np.zeros((N,), dtype=np.float32)
+
+    # ---- Z/S 对齐到 N ----
+    def _fix2(a, name):
+        if a is None:
+            return None
+        a = np.asarray(a)
+        if a.ndim == 2 and a.shape[0] == N:
+            return a.astype(np.float32)
+        if a.ndim == 2 and a.shape[1] == N:
+            return a.T.astype(np.float32)
+        print(f"[WARN] {name} shape mismatch -> ignoring {name}")
+        return None
+
+    Z = _fix2(Z, 'Z')
+    S = _fix2(S, 'S')
+
+    # ---- 可选 shuffle 保持配对 ----
+    idx = np.arange(N)
+    if shuffle:
+        rng = np.random.RandomState(seed)
+        rng.shuffle(idx)
+    X = X[idx]
+    Y = Y[idx]
+    if Z is not None:
+        Z = Z[idx]
+    if S is not None:
+        S = S[idx]
+
+    print(json.dumps({
+        "summary": f"X{X.shape}, Y{Y.shape}, Z{None if Z is None else Z.shape}, "
+                   f"S{None if S is None else S.shape}, fs={fs}"
+    }, ensure_ascii=False))
+    return X.astype(np.float32), Y.astype(np.float32), Z, S, float(fs)
+
+
+def load_mat_with_perturb(mat_path, for_p4=True, shuffle=True, seed=42):
+    mat_path = _check_path(mat_path)
+    mdict = _load_mat_dict(mat_path)
+    if mdict is None:
+        # MATLAB v7.3 -> 直接当做 HDF5 读取
+        return load_h5_with_perturb(mat_path, for_p4=for_p4, shuffle=shuffle, seed=seed)
+    print(json.dumps({"keys": sorted(mdict.keys())}, ensure_ascii=False))
+
+    A = _mat_pick(mdict, ['train', 'data', 'IQ', 'iq', 'iq_data', 'signal', 'x', 'data_iq', 'test'])
+    if isinstance(A, dict):
+        raise RuntimeError("无法从 .mat 结构中解析 I/Q 数据，请检查字段命名")
+    if A is None:
+        raise RuntimeError("无法在 .mat 文件中找到 I/Q 数据字段")
+
+    Y = _mat_pick(mdict, ['trainlabel', 'testlabel', 'label', 'y', 'labels'])
+    if isinstance(Y, dict):
+        Y = None
+
+    fs_raw = _mat_pick(mdict, ['fs', 'Fs', 'FS', 'sample_rate', 'samp_rate', 'sampling_rate', 'sampling_frequency'])
+    try:
+        fs = float(np.array(fs_raw).squeeze()) if fs_raw is not None else 50e6
+    except Exception:
+        fs = 50e6
+
+    Z = _mat_pick(mdict, ['Z'])
+    if isinstance(Z, dict):
+        Z = None
+
+    S = _mat_pick(mdict, ['S', 'disturb_params'])
+    if isinstance(S, dict):
+        S = None
+
+    Xc = _as_complex_NL(A)
+    if Xc.ndim == 1:
+        Xc = Xc[None, :]
+    N, _ = Xc.shape
+
+    X = _complex_to_P4_input(Xc) if for_p4 else np.stack(
+        [np.real(Xc).astype(np.float32), np.imag(Xc).astype(np.float32)], axis=1
+    )
+
+    if Y is not None:
+        Y = np.array(Y).squeeze().astype(np.float32)
+        if Y.shape == ():
+            Y = np.repeat(Y, N)
+    else:
+        Y = np.zeros((N,), dtype=np.float32)
+
+    def _fix2(a, name):
+        if a is None:
+            return None
+        a = np.asarray(a)
+        if a.ndim == 2 and a.shape[0] == N:
+            return a.astype(np.float32)
+        if a.ndim == 2 and a.shape[1] == N:
+            return a.T.astype(np.float32)
+        print(f"[WARN] {name} shape mismatch -> ignoring {name}")
+        return None
+
+    Z = _fix2(Z, 'Z')
+    S = _fix2(S, 'S')
+
+    idx = np.arange(N)
+    if shuffle:
+        rng = np.random.RandomState(seed)
+        rng.shuffle(idx)
+    X = X[idx]
+    Y = Y[idx]
+    if Z is not None:
+        Z = Z[idx]
+    if S is not None:
+        S = S[idx]
+
+    print(json.dumps({
+        "summary": f"X{X.shape}, Y{Y.shape}, Z{None if Z is None else Z.shape}, "
+                   f"S{None if S is None else S.shape}, fs={fs}"
+    }, ensure_ascii=False))
+    return X.astype(np.float32), Y.astype(np.float32), Z, S, float(fs)
+
+
+def load_data_with_perturb(path, for_p4=True, shuffle=True, seed=42):
+    ext = osp.splitext(path)[1].lower()
+    if ext == '.mat':
+        return load_mat_with_perturb(path, for_p4=for_p4, shuffle=shuffle, seed=seed)
+    return load_h5_with_perturb(path, for_p4=for_p4, shuffle=shuffle, seed=seed)
+
+class SignalDatasetWithPerturb(Dataset):
+    def __init__(self, data_path, for_p4=True, transform=None, shuffle=True, seed=42):
+        X, Y, Z, S, fs = load_data_with_perturb(data_path, for_p4=for_p4, shuffle=shuffle, seed=seed)
+        self.X, self.Y, self.Z, self.S, self.fs = X, Y, Z, S, fs
+        self.transform = transform
+
+    def __getitem__(self, i):
+        x = self.X[i]
+        y = self.Y[i]
+        if self.Z is None:
+            return x, y
+        z = self.Z[i]
+        if self.S is not None:
+            s = self.S[i]
+        else:
+            s = np.full((len(PERTURB_TAGS),), np.nan, np.float32)
+        return x, y, z, s
+
+    def __len__(self):
+        return len(self.X)
+
+class SignalDataset1(SignalDatasetWithPerturb):
+    def __init__(self, p, transform=None, shuffle=True, seed=42):
+        super().__init__(p, for_p4=True, transform=transform, shuffle=shuffle, seed=seed)